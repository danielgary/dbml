/* eslint-disable max-len */
import program from 'commander';
import importHandler from './import';
import exportHandler from './export';
import connectionHandler from './connector';
import projectInfo from '../../package.json';

function showHelp (args) {
  if (args.length < 3) program.help();
}

function dbml2sql (args) {
  program.version(projectInfo.version);

  program
    .usage('[options] <files...>')
    .option('--mysql')
    .option('--postgres')
    .option('--mssql')
    .option('--oracle')
    .option('-o, --out-file <pathspec>', 'compile all input files into a single files');
  // .option('-d, --out-dir <pathspec>', 'compile an input directory of dbml files into an output directory');

  showHelp(args);
  program.parse(args);

  exportHandler(program);
}

function sql2dbml (args) {
  program.version(projectInfo.version);

  program
    .usage('[options] <files...>')
    .option('--mysql')
    .option('--mysql-legacy')
    .option('--postgres')
    .option('--postgres-legacy')
    .option('--mssql')
    .option('--snowflake')
    .option('-o, --out-file <pathspec>', 'compile all input files into a single files');
  // .option('-d, --out-dir <pathspec>', 'compile an input directory of sql files into an output directory');

  showHelp(args);
  program.parse(args);

  importHandler(program);
}

function db2dbml (args) {
  program.version(projectInfo.version);

<<<<<<< HEAD
  const description = `Generate DBML directly from a database
    <format>            your database format (postgres, mysql, mssql, bigquery)
    <connection-string> your database connection string or path to credential file:
                        - postgres: postgresql://user:password@localhost:5432/dbname
                        - mysql: mysql://user:password@localhost:3306/dbname
                        - mssql: 'Server=localhost,1433;Database=master;User Id=sa;Password=your_password;Encrypt=true;TrustServerCertificate=true;'
                        - bigquery: /path_to_json_credential.json

                        For BigQuery, your JSON credential file must contain the following keys:
                          {
                            "project_id": "your-project-id",
                            "client_email": "your-client-email",
                            "private_key": "your-private-key",
                            "datasets": ["dataset_1", "dataset_2", ...]
                          }

                        Note: If the "datasets" key is not provided or is an empty array, it will fetch information from all datasets.
=======
  // Q: How to write the arguments description for the below usage?
  // A: The usage description is written in the following way:
  //    - <format> your database format (postgres, mysql, mssql)
  //    - <connection-string> your database connection string
  //    - postgres: postgresql://user:password@localhost:5432/dbname
  //    - mssql: 'Server=localhost,1433;Database=master;User Id=sa;Password=your_password;Encrypt=true;TrustServerCertificate
  const description = `
    <database-type> your database format (postgres, mysql, mssql, snowflake)
    <connection-string> your database connection string:
      - postgres: 'postgresql://user:password@localhost:5432/dbname?schemas=schema1,schema2,schema3'
      - mysql: 'mysql://user:password@localhost:3306/dbname'
      - mssql: 'Server=localhost,1433;Database=master;User Id=sa;Password=your_password;Encrypt=true;TrustServerCertificate=true;Schemas=schema1,schema2,schema3;'
      - snowflake: 'SERVER=<account_identifier>.<region>;UID=<your_username>;PWD=<your_password>;DATABASE=<your_database>;WAREHOUSE=<your_warehouse>;ROLE=<your_role>;SCHEMAS=schema1,schema2,schema3;'
>>>>>>> 17f38c8e
  `;
  program
    .usage('<database-type> <connection-string> [options]')
    .description(description)
    .option('-o, --out-file <pathspec>', 'compile all input files into a single files');

  showHelp(args);
  program.parse(args);

  connectionHandler(program);
}

export {
  dbml2sql,
  sql2dbml,
  db2dbml,
};<|MERGE_RESOLUTION|>--- conflicted
+++ resolved
@@ -50,13 +50,13 @@
 function db2dbml (args) {
   program.version(projectInfo.version);
 
-<<<<<<< HEAD
   const description = `Generate DBML directly from a database
-    <format>            your database format (postgres, mysql, mssql, bigquery)
-    <connection-string> your database connection string or path to credential file:
-                        - postgres: postgresql://user:password@localhost:5432/dbname
-                        - mysql: mysql://user:password@localhost:3306/dbname
-                        - mssql: 'Server=localhost,1433;Database=master;User Id=sa;Password=your_password;Encrypt=true;TrustServerCertificate=true;'
+    <database-type>     your database format (postgres, mysql, mssql, snowflake, bigquery)
+    <connection-string> your database connection string:
+                        - postgres: 'postgresql://user:password@localhost:5432/dbname?schemas=schema1,schema2,schema3'
+                        - mysql: 'mysql://user:password@localhost:3306/dbname'
+                        - mssql: 'Server=localhost,1433;Database=master;User Id=sa;Password=your_password;Encrypt=true;TrustServerCertificate=true;Schemas=schema1,schema2,schema3;'
+                        - snowflake: 'SERVER=<account_identifier>.<region>;UID=<your_username>;PWD=<your_password>;DATABASE=<your_database>;WAREHOUSE=<your_warehouse>;ROLE=<your_role>;SCHEMAS=schema1,schema2,schema3;'
                         - bigquery: /path_to_json_credential.json
 
                         For BigQuery, your JSON credential file must contain the following keys:
@@ -68,21 +68,6 @@
                           }
 
                         Note: If the "datasets" key is not provided or is an empty array, it will fetch information from all datasets.
-=======
-  // Q: How to write the arguments description for the below usage?
-  // A: The usage description is written in the following way:
-  //    - <format> your database format (postgres, mysql, mssql)
-  //    - <connection-string> your database connection string
-  //    - postgres: postgresql://user:password@localhost:5432/dbname
-  //    - mssql: 'Server=localhost,1433;Database=master;User Id=sa;Password=your_password;Encrypt=true;TrustServerCertificate
-  const description = `
-    <database-type> your database format (postgres, mysql, mssql, snowflake)
-    <connection-string> your database connection string:
-      - postgres: 'postgresql://user:password@localhost:5432/dbname?schemas=schema1,schema2,schema3'
-      - mysql: 'mysql://user:password@localhost:3306/dbname'
-      - mssql: 'Server=localhost,1433;Database=master;User Id=sa;Password=your_password;Encrypt=true;TrustServerCertificate=true;Schemas=schema1,schema2,schema3;'
-      - snowflake: 'SERVER=<account_identifier>.<region>;UID=<your_username>;PWD=<your_password>;DATABASE=<your_database>;WAREHOUSE=<your_warehouse>;ROLE=<your_role>;SCHEMAS=schema1,schema2,schema3;'
->>>>>>> 17f38c8e
   `;
   program
     .usage('<database-type> <connection-string> [options]')
