--- conflicted
+++ resolved
@@ -1,10 +1,6 @@
 {
   "name": "@dbml/parse",
-<<<<<<< HEAD
-  "version": "3.13.7-alpha.0",
-=======
   "version": "3.13.7",
->>>>>>> a49ead2b
   "description": "> TODO: description",
   "author": "Holistics <dev@holistics.io>",
   "license": "Apache-2.0",
