{
  "name": "@dbml/parse",
<<<<<<< HEAD
  "version": "3.1.5-alpha.0",
=======
  "version": "3.1.6",
>>>>>>> f82965d9
  "description": "> TODO: description",
  "author": "Holistics <dev@holistics.io>",
  "license": "Apache-2.0",
  "homepage": "https://dbml.dbdiagram.io",
  "repository": "https://github.com/holistics/dbml/tree/master/packages/dbml-parse",
  "keywords": [
    "dbml",
    "dbml-parse"
  ],
  "main": "./dist/dbml-parse.js",
  "module": "./dist/dbml-parse.mjs",
  "exports": {
    ".": {
      "import": "./dist/dbml-parse.mjs",
      "require": "./dist/dbml-parse.js"
    }
  },
  "files": [
    "dist"
  ],
  "scripts": {
    "build": "vite build",
    "dev": "vite build --watch",
    "test": "vitest run",
    "test:watch": "vitest tests",
    "coverage": "vitest run --coverage",
    "prepublish": "npm run build",
    "prepare": "npm run build"
  },
  "devDependencies": {
    "@types/lodash": "^4.14.200",
    "@types/node": "^20.8.8",
    "monaco-editor-core": "^0.44.0",
    "typescript": "^5.2.2",
    "vite": "^4.5.0",
    "vite-dts": "^1.0.4",
    "vitest": "^0.34.6"
  },
  "dependencies": {
    "lodash": "^4.17.21"
  },
  "peerDependencies": {
    "lodash": "^4.17.21"
  }
}<|MERGE_RESOLUTION|>--- conflicted
+++ resolved
@@ -1,10 +1,6 @@
 {
   "name": "@dbml/parse",
-<<<<<<< HEAD
-  "version": "3.1.5-alpha.0",
-=======
-  "version": "3.1.6",
->>>>>>> f82965d9
+  "version": "3.1.6-alpha.0",
   "description": "> TODO: description",
   "author": "Holistics <dev@holistics.io>",
   "license": "Apache-2.0",
