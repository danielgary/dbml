--- conflicted
+++ resolved
@@ -1,10 +1,6 @@
 {
   "name": "@dbml/parse",
-<<<<<<< HEAD
-  "version": "3.13.3-alpha.0",
-=======
   "version": "3.13.3-alpha.1",
->>>>>>> 7b3ac904
   "description": "> TODO: description",
   "author": "Holistics <dev@holistics.io>",
   "license": "Apache-2.0",
