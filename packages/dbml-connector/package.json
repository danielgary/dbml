--- conflicted
+++ resolved
@@ -1,10 +1,6 @@
 {
   "name": "@dbml/connector",
-<<<<<<< HEAD
-  "version": "3.13.7-alpha.0",
-=======
   "version": "3.13.7",
->>>>>>> a49ead2b
   "description": "This package was created to fetch the schema JSON from many kind of databases.",
   "author": "huy.phung.sw@gmail.com",
   "license": "MIT",
